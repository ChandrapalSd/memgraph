--- conflicted
+++ resolved
@@ -81,14 +81,8 @@
         // write the identifier for the node
         encoder.write_integer(edge.id());
 
-        // TODO refactor when from() and to() start returning Accessors
-<<<<<<< HEAD
-        encoder.write_integer(edge.from_record()->id);
-        encoder.write_integer(edge.to_record()->id);
-=======
         encoder.write_integer(edge.from().id());
         encoder.write_integer(edge.to().id());
->>>>>>> cdd71887
 
         // write the type of the edge
         encoder.write_string(edge.edge_type());
