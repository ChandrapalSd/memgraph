--- conflicted
+++ resolved
@@ -1,10 +1,7 @@
 #pragma once
 
 #include "database/db.hpp"
-<<<<<<< HEAD
-=======
 #include "database/db_accessor.cpp"
->>>>>>> cdd71887
 #include "database/db_accessor.hpp"
 #include "query_engine/query_stripper.hpp"
 #include "query_engine/util.hpp"
@@ -21,17 +18,12 @@
     // CREATE (n {prop: 0}) RETURN n)
     auto create_node = [&db](const properties_t &args) {
         DbAccessor t(db);
-<<<<<<< HEAD
-        auto vertex_accessor = t.vertex_insert();
-        vertex_accessor.property("prop", args[0]);
-=======
         auto prop_key = t.vertex_property_family_get("prop")
                             .get(args[0]->flags)
                             .family_key();
 
         auto vertex_accessor = t.vertex_insert();
         vertex_accessor.set(prop_key, args[0]);
->>>>>>> cdd71887
         t.commit();
         return true;
     };
@@ -39,17 +31,12 @@
 
     auto create_labeled_and_named_node = [&db](const properties_t &args) {
         DbAccessor t(db);
-<<<<<<< HEAD
-        auto vertex_accessor = t.vertex_insert();
-        vertex_accessor.property("name", args[0]);
-=======
         auto prop_key = t.vertex_property_family_get("name")
                             .get(args[0]->flags)
                             .family_key();
 
         auto vertex_accessor = t.vertex_insert();
         vertex_accessor.set(prop_key, args[0]);
->>>>>>> cdd71887
         auto &label = t.label_find_or_create("LABEL");
         vertex_accessor.add_label(label);
         cout_properties(vertex_accessor.properties());
@@ -59,13 +46,6 @@
 
     auto create_account = [&db](const properties_t &args) {
         DbAccessor t(db);
-<<<<<<< HEAD
-        auto vertex_accessor = t.vertex_insert();
-        vertex_accessor.property("id", args[0]);
-        vertex_accessor.property("name", args[1]);
-        vertex_accessor.property("country", args[2]);
-        vertex_accessor.property("created_at", args[3]);
-=======
         auto prop_id =
             t.vertex_property_family_get("id").get(args[0]->flags).family_key();
         auto prop_name = t.vertex_property_family_get("name")
@@ -83,7 +63,6 @@
         vertex_accessor.set(prop_name, args[1]);
         vertex_accessor.set(prop_country, args[2]);
         vertex_accessor.set(prop_created, args[3]);
->>>>>>> cdd71887
         auto &label = t.label_find_or_create("ACCOUNT");
         vertex_accessor.add_label(label);
         cout_properties(vertex_accessor.properties());
@@ -93,14 +72,8 @@
 
     auto find_node_by_internal_id = [&db](const properties_t &args) {
         DbAccessor t(db);
-<<<<<<< HEAD
-        auto id = static_cast<Int32 &>(*args[0]);
-        auto vertex_accessor = t.vertex_find(Id(id.value));
-        if (!vertex_accessor) {
-=======
         auto maybe_va = t.vertex_find(Id(args[0]->as<Int32>().value));
         if (!option_fill(maybe_va)) {
->>>>>>> cdd71887
             cout << "vertex doesn't exist" << endl;
             t.commit();
             return false;
@@ -117,17 +90,6 @@
 
     auto create_edge = [&db](const properties_t &args) {
         DbAccessor t(db);
-<<<<<<< HEAD
-
-        auto v1 = t.vertex_find(args[0]->as<Int32>().value);
-        if (!v1) return t.commit(), false;
-
-        auto v2 = t.vertex_find(args[1]->as<Int32>().value);
-        if (!v2) return t.commit(), false;
-
-        auto edge_accessor = t.edge_insert(v1.vlist, v2.vlist);
-
-=======
 
         auto v1 = t.vertex_find(args[0]->as<Int32>().value);
         if (!option_fill(v1)) return t.commit(), false;
@@ -137,7 +99,6 @@
 
         auto edge_accessor = t.edge_insert(v1.get(), v2.get());
 
->>>>>>> cdd71887
         auto &edge_type = t.type_find_or_create("IS");
         edge_accessor.edge_type(edge_type);
 
@@ -152,14 +113,9 @@
 
     auto find_edge_by_internal_id = [&db](const properties_t &args) {
         DbAccessor t(db);
-<<<<<<< HEAD
-        auto edge_accessor = t.edge_find(args[0]->as<Int32>().value);
-        if (!edge_accessor) return t.commit(), false;
-=======
         auto maybe_ea = t.edge_find(args[0]->as<Int32>().value);
         if (!option_fill(maybe_ea)) return t.commit(), false;
         auto edge_accessor = maybe_ea.get();
->>>>>>> cdd71887
 
         // print edge type and properties
         cout << "EDGE_TYPE: " << edge_accessor.edge_type() << endl;
@@ -168,21 +124,13 @@
         if (!from.fill()) return t.commit(), false;
 
         cout << "FROM:" << endl;
-<<<<<<< HEAD
-        cout_properties(from.record->data.props);
-=======
         cout_properties(from->data.props);
->>>>>>> cdd71887
 
         auto to = edge_accessor.to();
         if (!to.fill()) return t.commit(), false;
 
         cout << "TO:" << endl;
-<<<<<<< HEAD
-        cout_properties(to.record->data.props);
-=======
         cout_properties(to->data.props);
->>>>>>> cdd71887
 
         t.commit();
 
@@ -191,11 +139,6 @@
 
     auto update_node = [&db](const properties_t &args) {
         DbAccessor t(db);
-<<<<<<< HEAD
-
-        auto v = t.vertex_find(args[0]->as<Int32>().value);
-        if (!v) return t.commit(), false;
-=======
         auto prop_name = t.vertex_property_family_get("name")
                              .get(args[1]->flags)
                              .family_key();
@@ -203,7 +146,6 @@
         auto maybe_v = t.vertex_find(args[0]->as<Int32>().value);
         if (!option_fill(maybe_v)) return t.commit(), false;
         auto v = maybe_v.get();
->>>>>>> cdd71887
 
         v.set(prop_name, args[1]);
         cout_properties(v.properties());
@@ -217,15 +159,7 @@
     // weight: 70}]-(n2) RETURN r
     auto create_edge_v2 = [&db](const properties_t &args) {
         DbAccessor t(db);
-<<<<<<< HEAD
-        auto n1 = t.vertex_find(args[0]->as<Int64>().value);
-        if (!n1) return t.commit(), false;
-        auto n2 = t.vertex_find(args[1]->as<Int64>().value);
-        if (!n2) return t.commit(), false;
-        auto r = t.edge_insert(n2.vlist, n1.vlist);
-        r.property("age", args[2]);
-        r.property("weight", args[3]);
-=======
+
         auto prop_age =
             t.edge_property_family_get("age").get(args[2]->flags).family_key();
         auto prop_weight = t.edge_property_family_get("weight")
@@ -239,7 +173,6 @@
         auto r = t.edge_insert(n2.get(), n1.get());
         r.set(prop_age, args[2]);
         r.set(prop_weight, args[3]);
->>>>>>> cdd71887
         auto &IS = t.type_find_or_create("IS");
         r.edge_type(IS);
 
@@ -252,23 +185,11 @@
     auto match_all_nodes = [&db](const properties_t &args) {
         DbAccessor t(db);
 
-<<<<<<< HEAD
-        auto vertices_accessor = t.vertex_access();
-        for (auto &it : vertices_accessor) {
-            auto vertex = it.second.find(*t);
-            if (vertex == nullptr) continue;
-            cout_properties(vertex->data.props);
-        }
-=======
         iter::for_all(t.vertex_access(), [&](auto vertex) {
             if (vertex.fill()) {
                 cout_properties(vertex->data.props);
             }
         });
->>>>>>> cdd71887
-
-        // TODO
-        // db.graph.vertices.filter().all(t, handler);
 
         t.commit();
 
@@ -281,26 +202,17 @@
         DbAccessor t(db);
 
         auto &label = t.label_find_or_create("LABEL");
-<<<<<<< HEAD
-
-        auto &index_record_collection = t.label_find_index(label);
-        auto accessor = index_record_collection.access();
-=======
         auto prop_key =
             t.vertex_property_family_get("name").get(Type::String).family_key();
 
->>>>>>> cdd71887
         cout << "VERTICES" << endl;
         iter::for_all(label.index->for_range_exact(t),
                       [&](auto a) { cout << a.at(prop_key) << endl; });
 
-        // TODO
-        // db.graph.vertices.fileter("LABEL").all(t, handler);
-
-        return true;
-    };
+        return true;
+    };
+
     queries[4857652843629217005u] = find_by_label;
-
     queries[10597108978382323595u] = create_account;
     queries[5397556489557792025u] = create_labeled_and_named_node;
     queries[7939106225150551899u] = create_edge;
