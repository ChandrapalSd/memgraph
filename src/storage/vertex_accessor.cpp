--- conflicted
+++ resolved
@@ -14,8 +14,6 @@
 }
 
 size_t Vertex::Accessor::degree() const { return in_degree() + out_degree(); }
-<<<<<<< HEAD
-=======
 
 bool Vertex::Accessor::add_label(const Label &label)
 {
@@ -26,20 +24,11 @@
     }
     return false;
 }
->>>>>>> cdd71887
 
 bool Vertex::Accessor::remove_label(const Label &label)
 {
     // update vertex
-<<<<<<< HEAD
-    this->record->data.labels.add(label);
-
-    // update index
-    this->db.update_label_index(label,
-                                VertexIndexRecord(this->record, this->vlist));
-=======
     return this->record->data.labels.remove(label);
->>>>>>> cdd71887
 }
 
 bool Vertex::Accessor::has_label(const Label &label) const
